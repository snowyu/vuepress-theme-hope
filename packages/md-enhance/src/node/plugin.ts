import { useSassPalettePlugin } from "vuepress-plugin-sass-palette";
import {
  addCustomElement,
  addViteOptimizeDepsExclude,
  addViteOptimizeDepsInclude,
  addViteSsrExternal,
} from "vuepress-shared";

import { logger } from "./utils";

import { checkLinks, getCheckLinksStatus } from "./checkLink";
import { convertOptions, legacyCodeDemo, legacyCodeGroup } from "./compact";
import {
  CODE_DEMO_DEFAULT_SETTING,
  align,
  attrs,
  chart,
  codeTabs,
  echarts,
  flowchart,
  footnote,
  imageMark,
  imageSize,
  include,
  katex,
  mathjax,
  lazyLoad,
  mark,
  mermaid,
  normalDemo,
  playground,
  presentation,
  reactDemo,
  stylize,
  sub,
  sup,
  tabs,
  tasklist,
  vPre,
  vueDemo,
} from "./markdown-it";
import { legacyFlowchart } from "./compact";
import { prepareConfigFile, prepareRevealPluginFile } from "./prepare";
import { usePlugins } from "./usePlugins";
import { MATHML_TAGS } from "./utils";
import { PLAYGROUND_DEFAULT_SETTING } from "../shared";

import type { PluginFunction } from "@vuepress/core";
import type { KatexOptions } from "katex";
import type { MarkdownEnhanceOptions } from "../shared";

export const mdEnhancePlugin =
  (
    options: MarkdownEnhanceOptions = { gfm: true },
    legacy = false
  ): PluginFunction =>
  (app) => {
    // TODO: Remove it in v2 stable
    if (legacy)
      convertOptions(
        options as MarkdownEnhanceOptions & Record<string, unknown>
      );
    if (app.env.isDebug) logger.info(`Options: ${options.toString()}`);

    if (options.enableAll)
      logger.error(
        'Do not use "enableAll" option in production, this option is only built for demo!\nTo avoid including large chunks of some features, enable features you are using ONLY.'
      );

    const getStatus = (
      key: keyof MarkdownEnhanceOptions,
      gfm = false
    ): boolean =>
      key in options
        ? Boolean(options[key])
        : gfm && "gfm" in options
        ? Boolean(options.gfm)
        : options.enableAll || false;

    const chartEnable = getStatus("chart");
    const echartsEnable = getStatus("echarts");
    const flowchartEnable = getStatus("flowchart");
    const footnoteEnable = getStatus("footnote", true);
    const imageMarkEnable = getStatus("imageMark", true);
    const tasklistEnable = getStatus("tasklist", true);
    const mermaidEnable = getStatus("mermaid");
    const presentationEnable = getStatus("presentation");
<<<<<<< HEAD
    const katexEnable = getStatus("katex");
    const mathjaxEnable = getStatus("mathjax");
=======
    const texEnable = getStatus("tex");
    const playgroundEnable = getStatus("playground");
>>>>>>> 95ae9b17

    const shouldCheckLinks = getCheckLinksStatus(app, options);

    const katexOptions: KatexOptions = {
      macros: {
        // support more symbols
        // eslint-disable-next-line @typescript-eslint/naming-convention
        "\\liiiint": "\\int\\!\\!\\!\\iiint",
        // eslint-disable-next-line @typescript-eslint/naming-convention
        "\\iiiint": "\\int\\!\\!\\!\\!\\iiint",
        // eslint-disable-next-line @typescript-eslint/naming-convention
        "\\idotsint": "\\int\\!\\cdots\\!\\int",
      },
      ...(typeof options.katex === "object" ? options.katex : {}),
    };

    const revealPlugins =
      typeof options.presentation === "object" &&
      Array.isArray(options.presentation.plugins)
        ? options.presentation.plugins
        : [];

    useSassPalettePlugin(app, { id: "hope" });

    usePlugins(app, options);

    return {
      name: "vuepress-plugin-md-enhance",

      define: (): Record<string, unknown> => ({
        MARKDOWN_ENHANCE_DELAY: options.delay || 500,
        CODE_DEMO_OPTIONS: {
          ...CODE_DEMO_DEFAULT_SETTING,
          ...(typeof options.demo === "object" ? options.demo : {}),
        },
        MERMAID_OPTIONS:
          typeof options.mermaid === "object" ? options.mermaid : {},
        REVEAL_CONFIG:
          typeof options.presentation === "object" &&
          typeof options.presentation.revealConfig === "object"
            ? options.presentation.revealConfig
            : {},
        PLAYGROUND_OPTIONS: {
          ...PLAYGROUND_DEFAULT_SETTING,
          ...(typeof options.playground === "object" ? options.playground : {}),
        },
      }),

      extendsBundlerOptions: (config: unknown, app): void => {
        if (katexEnable && katexOptions.output !== "html")
          addCustomElement({ app, config }, MATHML_TAGS);

        if (chartEnable) {
          addViteOptimizeDepsInclude({ app, config }, "chart.js/auto");
          addViteSsrExternal({ app, config }, "chart.js");
        }

        if (echartsEnable) {
          addViteOptimizeDepsInclude({ app, config }, "echarts");
          addViteSsrExternal({ app, config }, "echarts");
        }

        if (flowchartEnable) {
          addViteOptimizeDepsInclude({ app, config }, "flowchart.js");
          addViteSsrExternal({ app, config }, "flowchart.js");
        }

        if (mermaidEnable) {
          addViteOptimizeDepsInclude({ app, config }, "mermaid");
          addViteSsrExternal({ app, config }, "mermaid");
        }

        if (presentationEnable) {
          addViteOptimizeDepsExclude({ app, config }, [
            "reveal.js/dist/reveal.esm.js",
            "reveal.js/plugin/markdown/markdown.esm.js",
            ...revealPlugins.map(
              (plugin) => `reveal.js/plugin/${plugin}/${plugin}.esm.js`
            ),
          ]);
          addViteSsrExternal({ app, config }, "reveal.js");
        }

        if (playgroundEnable) {
          addViteOptimizeDepsInclude({ app, config }, "@vue/repl");
          addViteSsrExternal({ app, config }, "@vue/repl");
        }
      },

      extendsMarkdown: (md): void => {
        // syntax
        if (getStatus("gfm")) md.options.linkify = true;
        if (getStatus("attrs"))
          md.use(attrs, typeof options.attrs === "object" ? options.attrs : {});
        if (getStatus("align")) md.use(align);
        if (getStatus("lazyLoad")) md.use(lazyLoad);
        if (imageMarkEnable)
          md.use(
            imageMark,
            typeof options.imageMark === "object" ? options.imageMark : {}
          );
        if (getStatus("imageSize")) md.use(imageSize);
        if (getStatus("sup")) md.use(sup);
        if (getStatus("sub")) md.use(sub);
        if (footnoteEnable) md.use(footnote);
        if (getStatus("mark")) md.use(mark);
        if (tasklistEnable)
          md.use(tasklist, [
            typeof options.tasklist === "object" ? options.tasklist : {},
          ]);

        // addtional functions
        if (
          getStatus("vpre") ||
          // TODO: Remove it in v2 stable
          legacy
        )
          md.use(vPre);
        if (katexEnable) md.use(katex, katexOptions);
        else if (mathjaxEnable)
          md.use(
            mathjax,
            typeof options.mathjax === "object" ? options.mathjax : {}
          );

        if (getStatus("include"))
          md.use(
            include,
            typeof options.include === "object" ? options.include : {}
          );
        if (getStatus("stylize")) md.use(stylize, options.stylize);

        // features
        if (getStatus("codetabs")) {
          md.use(codeTabs);
          // TODO: Remove it in v2 stable
          if (legacy) md.use(legacyCodeGroup);
        }
        if (getStatus("tabs")) md.use(tabs);
        if (flowchartEnable) {
          md.use(flowchart);
          // TODO: Remove it in v2 stable
          md.use(legacyFlowchart);
        }
        if (chartEnable) md.use(chart);
        if (echartsEnable) md.use(echarts);
        if (getStatus("demo")) {
          md.use(normalDemo);
          md.use(vueDemo);
          md.use(reactDemo);
          // TODO: Remove it in v2 stable
          if (legacy) md.use(legacyCodeDemo);
        }
        if (mermaidEnable) md.use(mermaid);
        if (presentationEnable) md.use(presentation);
        if (playgroundEnable) md.use(playground);
      },

      extendsPage: (page, app): void => {
        // app already initailzed
        if (shouldCheckLinks && app.pages) {
          checkLinks(page, app);
        }
      },

      onInitialized: async (app): Promise<void> => {
        if (shouldCheckLinks)
          app.pages.forEach((page) => checkLinks(page, app));

        await prepareRevealPluginFile(app, revealPlugins);
      },

      clientConfigFile: (app) => prepareConfigFile(app, options, legacy),
    };
  };<|MERGE_RESOLUTION|>--- conflicted
+++ resolved
@@ -85,13 +85,9 @@
     const tasklistEnable = getStatus("tasklist", true);
     const mermaidEnable = getStatus("mermaid");
     const presentationEnable = getStatus("presentation");
-<<<<<<< HEAD
     const katexEnable = getStatus("katex");
     const mathjaxEnable = getStatus("mathjax");
-=======
-    const texEnable = getStatus("tex");
     const playgroundEnable = getStatus("playground");
->>>>>>> 95ae9b17
 
     const shouldCheckLinks = getCheckLinksStatus(app, options);
 

--- conflicted
+++ resolved
@@ -62,12 +62,8 @@
     "juice": "^8.0.0",
     "katex": "^0.16.0",
     "markdown-it": "^13.0.1",
-<<<<<<< HEAD
     "mathjax-full": "^3.2.2",
-    "mermaid": "^9.1.3",
-=======
     "mermaid": "^9.1.4",
->>>>>>> c833ba7d
     "reveal.js": "^4.3.1",
     "vue": "^3.2.37",
     "vue-router": "^4.1.3",
